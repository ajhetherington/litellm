--- conflicted
+++ resolved
@@ -92,7 +92,6 @@
     },
     {
       type: "category",
-<<<<<<< HEAD
       label: "Completion()",
       link: {
         type: "generated-index",
@@ -137,10 +136,7 @@
     },
     {
       type: "category",
-      label: "Supported Models & Providers",
-=======
       label: "💯 Supported Models & Providers",
->>>>>>> 39a98a28
       link: {
         type: "generated-index",
         title: "Providers",
