--- conflicted
+++ resolved
@@ -1,25 +1,7 @@
 model_list:
-<<<<<<< HEAD
-  - model_name: "gpt-3.5-turbo"
-    litellm_params:
-      model: "gpt-3.5-turbo"
-
-litellm_settings:
-  guardrails:
-    - prompt_injection:  # your custom name for guardrail
-        callbacks: ["lakera_prompt_injection"] # litellm callbacks to use
-        default_on: true # will run on all llm requests when true
-        callback_args:
-          lakera_prompt_injection:
-            category_thresholds: {
-                            "prompt_injection": 0.1,
-                            "jailbreak": 0.1,
-                        }
-=======
   - model_name: "*"
     litellm_params:
       model: "*"
 
 litellm_settings:
-  callbacks: ["lakera_prompt_injection"]
->>>>>>> 3e84014a
+  callbacks: ["lakera_prompt_injection"]